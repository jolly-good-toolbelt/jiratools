--- conflicted
+++ resolved
@@ -11,14 +11,9 @@
 install:
 - ./bootstrap.sh
 script:
-<<<<<<< HEAD
-- "./self_check.py"
 - "./bin/ensure_config.sh"
-- "./bin/build_docs.py"
-=======
 - self-check
 - build-docs
->>>>>>> 85dbe227
 before_deploy:
 - poetry config http-basic.pypi $PYPI_USER $PYPI_PASS
 - poetry build
